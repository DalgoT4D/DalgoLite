'use client'

import { useState, useEffect, useRef } from 'react'
import { useRouter } from 'next/navigation'
import { BarChart3, Plus, Trash2, Edit2, Save, X, ArrowLeft, SidebarOpen, Filter, Lightbulb, Eye } from 'lucide-react'
import { useAuth } from '@/contexts/AuthContext'
import DashboardLayout from '@/components/DashboardLayout'
import ChartRenderer from '@/components/ChartRenderer'
<<<<<<< HEAD
import ChatBot from '@/components/chat/ChatBot'
=======
import { getApiUrl, API_ENDPOINTS } from '@/lib/config'
>>>>>>> 1d401182

interface ChartDisplayProps {
  chartId: number
}

function ChartDisplay({ chartId }: ChartDisplayProps) {
  const [chartData, setChartData] = useState<any>(null)
  const [loading, setLoading] = useState(true)
  const [error, setError] = useState<string | null>(null)
  const chartRef = useRef<any>(null)

  useEffect(() => {
    const fetchChartData = async () => {
      try {
        const response = await fetch(getApiUrl(`/charts/${chartId}/data`))
        if (response.ok) {
          const data = await response.json()
          setChartData(data)
        } else {
          setError('Failed to load chart data')
        }
      } catch (error) {
        setError('Error loading chart')
      } finally {
        setLoading(false)
      }
    }

    fetchChartData()
  }, [chartId])


  if (loading) {
    return (
      <div className="flex items-center justify-center h-full">
        <div className="text-gray-500 text-sm">Loading...</div>
      </div>
    )
  }

  if (error || !chartData) {
    return (
      <div className="flex items-center justify-center h-full">
        <div className="text-gray-500 text-sm">{error || 'Unable to load chart'}</div>
      </div>
    )
  }

  return (
    <ChartRenderer 
      ref={chartRef}
      type={chartData.chart_type}
      data={chartData.data}
      options={{
        ...chartData.options,
        backgroundColor: '#ffffff',
        plugins: {
          ...chartData.options?.plugins,
          legend: {
            ...chartData.options?.plugins?.legend,
            labels: {
              ...chartData.options?.plugins?.legend?.labels,
              color: '#374151', // Gray-700 for text
            },
          },
        },
        scales: {
          ...chartData.options?.scales,
          x: {
            ...chartData.options?.scales?.x,
            ticks: {
              ...chartData.options?.scales?.x?.ticks,
              color: '#6B7280', // Gray-500
            },
            grid: {
              ...chartData.options?.scales?.x?.grid,
              color: '#E5E7EB', // Gray-200
            },
          },
          y: {
            ...chartData.options?.scales?.y,
            ticks: {
              ...chartData.options?.scales?.y?.ticks,
              color: '#6B7280', // Gray-500
            },
            grid: {
              ...chartData.options?.scales?.y?.grid,
              color: '#E5E7EB', // Gray-200
            },
          },
        },
      }}
      title={chartData.chart_name}
    />
  )
}

interface Chart {
  id: number
  chart_name: string
  chart_type: string
  x_axis_column: string
  y_axis_column?: string
  chart_config: any
  created_at: string
  updated_at: string
  source_type: string
  source_name: string
  source_id: number
}

interface DataSource {
  id: string
  type: 'sheet' | 'transformation' | 'join'
  name: string
  display_name: string
  columns: string[]
  metadata: {
    total_rows?: number
    project_id?: number
    project_name?: string
    [key: string]: any
  }
}

interface ChartRecommendation {
  type: string
  title: string
  description: string
  x_axis: string
  y_axis?: string
  reason: string
}

const CHART_TYPES = [
  { value: 'bar', label: 'Bar Chart', description: 'Compare values across categories' },
  { value: 'line', label: 'Line Chart', description: 'Show trends over time or continuous data' },
  { value: 'pie', label: 'Pie Chart', description: 'Show proportions of a whole' },
  { value: 'scatter', label: 'Scatter Plot', description: 'Show relationship between two variables' },
  { value: 'histogram', label: 'Histogram', description: 'Show distribution of a single variable' }
]

const AGGREGATION_TYPES = [
  { value: 'count', label: 'Count', description: 'Count occurrences of each value' },
  { value: 'sum', label: 'Sum', description: 'Add up numeric values' },
  { value: 'avg', label: 'Average', description: 'Calculate mean of numeric values' },
  { value: 'min', label: 'Minimum', description: 'Find smallest numeric value' },
  { value: 'max', label: 'Maximum', description: 'Find largest numeric value' },
  { value: 'median', label: 'Median', description: 'Find middle value when sorted' }
]

export default function UnifiedChartsPage() {
  const { isAuthenticated, logout } = useAuth()
  const router = useRouter()
  
  const [charts, setCharts] = useState<Chart[]>([])
  const [dataSources, setDataSources] = useState<DataSource[]>([])
  const [recommendations, setRecommendations] = useState<ChartRecommendation[]>([])
  const [loading, setLoading] = useState(true)
  const [showCreateChart, setShowCreateChart] = useState(false)
  const [showRecommendations, setShowRecommendations] = useState(false)
  const [editingChart, setEditingChart] = useState<Chart | null>(null)
  const [selectedDataSource, setSelectedDataSource] = useState<DataSource | null>(null)
  const [recommendationSource, setRecommendationSource] = useState<DataSource | null>(null)
  const [loadingRecommendations, setLoadingRecommendations] = useState(false)
  
  // Chart creation form state
  const [chartForm, setChartForm] = useState({
    chart_name: '',
    chart_type: 'bar',
    x_axis_column: '',
    y_axis_column: '',
    aggregation_type: 'count'
  })
  
  const [saving, setSaving] = useState(false)

  useEffect(() => {
    if (!isAuthenticated) {
      router.push('/')
      return
    }
    
    fetchCharts()
    fetchDataSources()
  }, [isAuthenticated, router])

  const fetchCharts = async () => {
    try {
      const response = await fetch(getApiUrl('/charts'))
      if (response.ok) {
        const data = await response.json()
        setCharts(data.charts)
      }
    } catch (error) {
      console.error('Error fetching charts:', error)
    } finally {
      setLoading(false)
    }
  }

  const fetchDataSources = async () => {
    try {
      const response = await fetch(getApiUrl('/data-sources'))
      if (response.ok) {
        const data = await response.json()
        setDataSources(data.data_sources)
      }
    } catch (error) {
      console.error('Error fetching data sources:', error)
    }
  }

  const fetchRecommendations = async (source: DataSource) => {
    if (!source) return
    
    setLoadingRecommendations(true)
    try {
      let endpoint = ''
      
      if (source.type === 'sheet') {
        const sheetId = source.id.replace('sheet-', '')
        endpoint = getApiUrl(`/sheets/${sheetId}/recommendations`)
      } else if (source.type === 'transformation') {
        if (source.id.startsWith('join-')) {
          const joinId = source.id.replace('join-', '')
          endpoint = getApiUrl(`/joins/${joinId}/recommendations`)
        } else {
          const stepId = source.id.replace('transform-', '')
          endpoint = getApiUrl(`/ai-transformations/${stepId}/recommendations`)
        }
      } else if (source.type === 'join') {
        // For joins, we might need to create a generic recommendation endpoint
        // For now, we'll create basic recommendations based on available columns
        const basicRecommendations = source.columns.map((col, idx) => ({
          type: idx % 2 === 0 ? 'bar' : 'pie',
          title: `${col} Analysis`,
          description: `Analyze ${col} data distribution`,
          x_axis: col,
          y_axis: idx % 3 === 0 && source.columns[idx + 1] ? source.columns[idx + 1] : undefined,
          reason: `Show distribution of ${col} values`
        })).slice(0, 3) // Limit to 3 recommendations
        
        setRecommendations(basicRecommendations)
        setLoadingRecommendations(false)
        return
      }

      const response = await fetch(endpoint)
      if (response.ok) {
        const data = await response.json()
        setRecommendations(data.recommendations || [])
      }
    } catch (error) {
      console.error('Error fetching recommendations:', error)
      setRecommendations([])
    } finally {
      setLoadingRecommendations(false)
    }
  }

  const handleCreateChart = async () => {
    if (!chartForm.chart_name.trim() || !chartForm.x_axis_column || !selectedDataSource) return
    
    setSaving(true)
    try {
      // Extract numeric ID from prefixed string
      let extractedSourceId: string
      if (selectedDataSource.id.startsWith('sheet-')) {
        extractedSourceId = selectedDataSource.id.replace('sheet-', '')
      } else if (selectedDataSource.id.startsWith('join-')) {
        extractedSourceId = selectedDataSource.id.replace('join-', '')
      } else if (selectedDataSource.id.startsWith('transform-')) {
        extractedSourceId = selectedDataSource.id.replace('transform-', '')
      } else if (selectedDataSource.id.startsWith('project-')) {
        extractedSourceId = selectedDataSource.id.replace('project-', '')
      } else {
        extractedSourceId = selectedDataSource.id
      }

      const requestData = {
        chart_name: chartForm.chart_name,
        chart_type: chartForm.chart_type,
        x_axis_column: chartForm.x_axis_column,
        y_axis_column: chartForm.y_axis_column || undefined,
        chart_config: {
          aggregation_type: chartForm.aggregation_type
        },
        source_type: selectedDataSource.type,
        source_id: extractedSourceId
        // No project_id needed - unified charts are project-agnostic!
      }

      const response = await fetch(getApiUrl('/charts/unified'), {
        method: 'POST',
        headers: {
          'Content-Type': 'application/json',
        },
        body: JSON.stringify(requestData),
      })

      if (response.ok) {
        await fetchCharts()
        setShowCreateChart(false)
        resetForm()
      } else {
        const error = await response.json()
        console.error('Chart creation error:', error)
        const errorMessage = typeof error.detail === 'string' 
          ? error.detail 
          : JSON.stringify(error.detail || error)
        alert(`Error creating chart: ${errorMessage}`)
      }
    } catch (error) {
      console.error('Chart creation error:', error)
      alert(`Error creating chart: ${error instanceof Error ? error.message : 'Please try again.'}`)
    } finally {
      setSaving(false)
    }
  }

  const handleUpdateChart = async () => {
    if (!editingChart || !chartForm.chart_name.trim() || !chartForm.x_axis_column) return
    
    setSaving(true)
    try {
      const requestData = {
        chart_name: chartForm.chart_name,
        chart_type: chartForm.chart_type,
        x_axis_column: chartForm.x_axis_column,
        y_axis_column: chartForm.y_axis_column || undefined,
        chart_config: {
          ...editingChart.chart_config,
          aggregation_type: chartForm.aggregation_type
        }
      }

      const response = await fetch(getApiUrl(`/charts/${editingChart.id}`), {
        method: 'PUT',
        headers: {
          'Content-Type': 'application/json',
        },
        body: JSON.stringify(requestData),
      })

      if (response.ok) {
        await fetchCharts()
        setEditingChart(null)
        resetForm()
      } else {
        const error = await response.json()
        alert(`Error updating chart: ${error.detail}`)
      }
    } catch (error) {
      alert('Error updating chart. Please try again.')
    } finally {
      setSaving(false)
    }
  }

  const handleDeleteChart = async (chartId: number) => {
    if (!confirm('Are you sure you want to delete this chart?')) return

    try {
      const response = await fetch(getApiUrl(`/charts/${chartId}`), {
        method: 'DELETE',
      })

      if (response.ok) {
        await fetchCharts()
      } else {
        const error = await response.json()
        alert(`Error deleting chart: ${error.detail}`)
      }
    } catch (error) {
      alert('Error deleting chart. Please try again.')
    }
  }

  const resetForm = () => {
    setChartForm({
      chart_name: '',
      chart_type: 'bar',
      x_axis_column: '',
      y_axis_column: '',
      aggregation_type: 'count'
    })
    setSelectedDataSource(null)
  }

  const startEditChart = (chart: Chart) => {
    setEditingChart(chart)
    setChartForm({
      chart_name: chart.chart_name,
      chart_type: chart.chart_type,
      x_axis_column: chart.x_axis_column,
      y_axis_column: chart.y_axis_column || '',
      aggregation_type: chart.chart_config?.aggregation_type || 'count'
    })
  }

  const cancelEdit = () => {
    setEditingChart(null)
    resetForm()
  }

  const createChartFromRecommendation = (recommendation: ChartRecommendation) => {
    if (!recommendationSource) return
    
    setSelectedDataSource(recommendationSource)
    setChartForm({
      chart_name: recommendation.title,
      chart_type: recommendation.type,
      x_axis_column: recommendation.x_axis,
      y_axis_column: recommendation.y_axis || '',
      aggregation_type: recommendation.y_axis ? 'sum' : 'count'
    })
    setShowCreateChart(true)
    setShowRecommendations(false)
  }

  if (loading) {
    return (
      <DashboardLayout isAuthenticated={isAuthenticated} onLogout={logout}>
        <div className="flex items-center justify-center py-20">
          <div className="text-center">
            <div className="animate-spin rounded-full h-12 w-12 border-b-2 border-blue-600 mx-auto mb-4"></div>
            <p className="text-gray-600">Loading unified dashboard...</p>
          </div>
        </div>
      </DashboardLayout>
    )
  }

  return (
    <DashboardLayout isAuthenticated={isAuthenticated} onLogout={logout}>
      <div className="max-w-7xl mx-auto">
        {/* Header */}
        <div className="flex justify-between items-center mb-8">
          <div className="flex items-center gap-4">
            <button
              onClick={() => router.push('/home')}
              className="p-2 hover:bg-gray-100 rounded-lg transition-colors"
              title="Back to Home"
            >
              <ArrowLeft size={20} />
            </button>
            <div>
              <h1 className="text-3xl font-bold text-gray-900">Unified Dashboard</h1>
              <p className="text-gray-600 mt-1">Charts from all your data sources</p>
            </div>
          </div>
          <div className="flex items-center gap-3">
            <button
              onClick={() => setShowRecommendations(!showRecommendations)}
              className={`flex items-center gap-2 px-4 py-2 rounded-lg border transition-colors ${
                showRecommendations 
                  ? 'bg-yellow-50 border-yellow-300 text-yellow-700' 
                  : 'border-gray-300 text-gray-600 hover:bg-gray-50'
              }`}
            >
              <Lightbulb size={18} />
              Recommendations
            </button>
            <button
              onClick={() => setShowCreateChart(true)}
              className="bg-blue-600 hover:bg-blue-700 text-white px-4 py-2 rounded-lg flex items-center gap-2 transition-colors"
            >
              <Plus size={20} />
              Create Chart
            </button>
          </div>
        </div>

        <div className="flex gap-6">
          {/* Main Content */}
          <div className={`transition-all duration-300 ${showRecommendations ? 'flex-1' : 'w-full'}`}>
            {charts.length === 0 ? (
              <div className="text-center py-16 bg-white rounded-lg shadow-sm border">
                <BarChart3 className="mx-auto h-12 w-12 text-gray-400 mb-4" />
                <h3 className="text-xl font-medium text-gray-900 mb-2">No charts created yet</h3>
                <p className="text-gray-600 mb-6">
                  Create your first chart from any data source - sheets, AI transformations, or joins.
                </p>
                <button
                  onClick={() => setShowCreateChart(true)}
                  className="bg-blue-600 hover:bg-blue-700 text-white px-6 py-3 rounded-lg inline-flex items-center gap-2 transition-colors"
                >
                  <Plus size={20} />
                  Create Your First Chart
                </button>
              </div>
            ) : (
              <div className="bg-white rounded-lg shadow-sm border p-6">
                <div className="flex items-center gap-2 mb-6">
                  <div className="w-3 h-3 rounded-full bg-blue-500"></div>
                  <h2 className="text-lg font-semibold text-gray-900">All Charts</h2>
                  <span className="text-sm text-gray-500 bg-gray-100 px-2 py-1 rounded">
                    {charts.length} chart{charts.length !== 1 ? 's' : ''}
                  </span>
                </div>
                
                <div className="grid grid-cols-1 lg:grid-cols-2 xl:grid-cols-3 gap-6">
                  {charts.map((chart) => (
                        <div key={chart.id} className="border border-gray-200 rounded-lg p-4 hover:border-blue-300 hover:shadow-lg transition-all duration-200">
                          <div className="flex justify-between items-start mb-4">
                            <div className="flex-1 min-w-0">
                              <h4 className="text-sm font-semibold text-gray-900 mb-1 truncate">{chart.chart_name}</h4>
                              <p className="text-xs text-gray-600 mb-1 truncate">{chart.source_name}</p>
                              <p className="text-xs text-gray-500 capitalize">{chart.chart_type} chart</p>
                            </div>
                            <div className="flex items-center gap-1 ml-2">
                              <button
                                onClick={() => startEditChart(chart)}
                                className="p-1.5 text-gray-500 hover:text-blue-600 hover:bg-blue-50 rounded transition-colors"
                              >
                                <Edit2 size={14} />
                              </button>
                              <button
                                onClick={() => handleDeleteChart(chart.id)}
                                className="p-1.5 text-gray-500 hover:text-red-600 hover:bg-red-50 rounded transition-colors"
                              >
                                <Trash2 size={14} />
                              </button>
                            </div>
                          </div>
                          
                          <div className="h-40 bg-gray-50 rounded-lg p-2 relative group">
                            <ChartDisplay chartId={chart.id} />
                            <div className="absolute inset-0 bg-black bg-opacity-0 group-hover:bg-opacity-10 transition-opacity rounded-lg flex items-center justify-center opacity-0 group-hover:opacity-100">
                              <button
                                onClick={() => router.push(`/charts/${chart.id}/view?from=charts`)}
                                className="bg-white hover:bg-gray-100 text-gray-900 px-4 py-2 rounded-lg shadow-md flex items-center gap-2 transition-colors"
                              >
                                <Eye size={16} />
                                View Larger
                              </button>
                            </div>
                          </div>
                        </div>
                  ))}
                </div>
              </div>
            )}
          </div>

          {/* Recommendations Sidebar */}
          {showRecommendations && (
            <div className="w-80 bg-white rounded-lg shadow-sm border p-6 h-fit">
              <div className="flex items-center justify-between mb-4">
                <h3 className="text-lg font-semibold text-gray-900 flex items-center gap-2">
                  <Lightbulb size={18} className="text-yellow-600" />
                  Chart Recommendations
                </h3>
                <button
                  onClick={() => setShowRecommendations(false)}
                  className="p-1 text-gray-500 hover:text-gray-700 transition-colors"
                >
                  <X size={16} />
                </button>
              </div>
              
              {/* Data Source Selector */}
              <div className="mb-4">
                <label className="block text-sm font-medium text-gray-700 mb-2">
                  Select Data Source
                </label>
                <select
                  value={recommendationSource?.id || ''}
                  onChange={(e) => {
                    const sourceId = e.target.value
                    const source = dataSources.find(ds => ds.id === sourceId)
                    setRecommendationSource(source || null)
                    if (source) fetchRecommendations(source)
                  }}
                  className="w-full px-3 py-2 text-sm border border-gray-300 rounded-lg focus:outline-none focus:ring-2 focus:ring-blue-500"
                >
                  <option value="">Choose a data source...</option>
                  {dataSources.map((source) => (
                    <option key={`${source.type}-${source.id}`} value={source.id}>
                      {source.display_name}
                    </option>
                  ))}
                </select>
              </div>

              {/* Recommendations */}
              {loadingRecommendations ? (
                <div className="flex items-center justify-center py-8">
                  <div className="animate-spin rounded-full h-6 w-6 border-b-2 border-blue-600"></div>
                </div>
              ) : recommendations.length > 0 ? (
                <div className="space-y-3">
                  {recommendations.map((rec, index) => (
                    <div key={index} className="border border-gray-200 rounded-lg p-3 hover:border-blue-300 transition-colors">
                      <div className="flex justify-between items-start mb-2">
                        <h4 className="text-sm font-medium text-gray-900">{rec.title}</h4>
                        <button
                          onClick={() => createChartFromRecommendation(rec)}
                          className="p-1 text-blue-600 hover:bg-blue-50 rounded transition-colors"
                          title="Create chart from recommendation"
                        >
                          <Plus size={14} />
                        </button>
                      </div>
                      <p className="text-xs text-gray-600 mb-2">{rec.description}</p>
                      <div className="flex items-center gap-2">
                        <span className="text-xs bg-gray-100 px-2 py-1 rounded capitalize">{rec.type}</span>
                        <span className="text-xs text-gray-500">X: {rec.x_axis}</span>
                        {rec.y_axis && <span className="text-xs text-gray-500">Y: {rec.y_axis}</span>}
                      </div>
                    </div>
                  ))}
                </div>
              ) : recommendationSource ? (
                <p className="text-sm text-gray-500 text-center py-8">
                  No recommendations available for this data source.
                </p>
              ) : (
                <p className="text-sm text-gray-500 text-center py-8">
                  Select a data source to see chart recommendations.
                </p>
              )}
            </div>
          )}
        </div>

        {/* Create/Edit Chart Modal */}
        {(showCreateChart || editingChart) && (
          <div className="fixed inset-0 bg-black bg-opacity-50 flex items-center justify-center p-4 z-50">
            <div className="bg-white rounded-lg shadow-xl max-w-2xl w-full max-h-[90vh] overflow-y-auto">
              <div className="p-6">
                <div className="flex justify-between items-center mb-6">
                  <h3 className="text-xl font-semibold text-gray-900">
                    {editingChart ? 'Edit Chart' : 'Create New Chart'}
                  </h3>
                  <button
                    onClick={() => {
                      if (editingChart) {
                        cancelEdit()
                      } else {
                        setShowCreateChart(false)
                        resetForm()
                      }
                    }}
                    className="p-2 hover:bg-gray-100 rounded-lg transition-colors"
                  >
                    <X size={20} />
                  </button>
                </div>

                <div className="space-y-6">
                  {/* Chart Name */}
                  <div>
                    <label className="block text-sm font-medium text-gray-700 mb-2">
                      Chart Name
                    </label>
                    <input
                      type="text"
                      value={chartForm.chart_name}
                      onChange={(e) => setChartForm(prev => ({ ...prev, chart_name: e.target.value }))}
                      placeholder="Enter chart name"
                      className="w-full px-3 py-2 border border-gray-300 rounded-lg focus:outline-none focus:ring-2 focus:ring-blue-500"
                    />
                  </div>

                  {/* Data Source Selection (only for creation) */}
                  {!editingChart && (
                    <div>
                      <label className="block text-sm font-medium text-gray-700 mb-2">
                        Data Source
                      </label>
                      <select
                        value={selectedDataSource?.id || ''}
                        onChange={(e) => {
                          const sourceId = e.target.value
                          const source = dataSources.find(ds => ds.id === sourceId)
                          setSelectedDataSource(source || null)
                          setChartForm(prev => ({
                            ...prev,
                            x_axis_column: '',
                            y_axis_column: ''
                          }))
                        }}
                        className="w-full px-3 py-2 border border-gray-300 rounded-lg focus:outline-none focus:ring-2 focus:ring-blue-500"
                      >
                        <option value="">Select a data source</option>
                        {dataSources.map((source) => (
                          <option key={`${source.type}-${source.id}`} value={source.id}>
                            {source.display_name}
                          </option>
                        ))}
                      </select>
                    </div>
                  )}

                  {/* Chart Type */}
                  <div>
                    <label className="block text-sm font-medium text-gray-700 mb-2">
                      Chart Type
                    </label>
                    <div className="grid grid-cols-1 md:grid-cols-2 gap-3">
                      {CHART_TYPES.map((type) => (
                        <div
                          key={type.value}
                          className={`p-3 border rounded-lg cursor-pointer transition-colors ${
                            chartForm.chart_type === type.value
                              ? 'border-blue-500 bg-blue-50'
                              : 'border-gray-300 hover:border-gray-400'
                          }`}
                          onClick={() => setChartForm(prev => ({ ...prev, chart_type: type.value }))}
                        >
                          <p className="font-medium text-gray-900">{type.label}</p>
                          <p className="text-sm text-gray-600">{type.description}</p>
                        </div>
                      ))}
                    </div>
                  </div>

                  {/* X-Axis Column */}
                  {selectedDataSource && (
                    <div>
                      <label className="block text-sm font-medium text-gray-700 mb-2">
                        X-Axis Column
                      </label>
                      <select
                        value={chartForm.x_axis_column}
                        onChange={(e) => setChartForm(prev => ({ ...prev, x_axis_column: e.target.value }))}
                        className="w-full px-3 py-2 border border-gray-300 rounded-lg focus:outline-none focus:ring-2 focus:ring-blue-500"
                      >
                        <option value="">Select a column</option>
                        {selectedDataSource.columns.map((column, idx) => (
                          <option key={idx} value={column}>{column}</option>
                        ))}
                      </select>
                    </div>
                  )}

                  {/* Y-Axis Column */}
                  {!['pie', 'histogram'].includes(chartForm.chart_type) && selectedDataSource && (
                    <div>
                      <label className="block text-sm font-medium text-gray-700 mb-2">
                        Y-Axis Column (optional)
                      </label>
                      <select
                        value={chartForm.y_axis_column}
                        onChange={(e) => setChartForm(prev => ({ ...prev, y_axis_column: e.target.value }))}
                        className="w-full px-3 py-2 border border-gray-300 rounded-lg focus:outline-none focus:ring-2 focus:ring-blue-500"
                      >
                        <option value="">Use X-axis column for aggregation</option>
                        {selectedDataSource.columns.map((column, idx) => (
                          <option key={idx} value={column}>{column}</option>
                        ))}
                      </select>
                    </div>
                  )}

                  {/* Aggregation Type */}
                  <div>
                    <label className="block text-sm font-medium text-gray-700 mb-2">
                      Data Aggregation
                    </label>
                    <select
                      value={chartForm.aggregation_type}
                      onChange={(e) => setChartForm(prev => ({ ...prev, aggregation_type: e.target.value }))}
                      className="w-full px-3 py-2 border border-gray-300 rounded-lg focus:outline-none focus:ring-2 focus:ring-blue-500"
                    >
                      {AGGREGATION_TYPES.map((aggType) => (
                        <option key={aggType.value} value={aggType.value}>
                          {aggType.label} - {aggType.description}
                        </option>
                      ))}
                    </select>
                  </div>
                </div>

                <div className="flex justify-end gap-3 mt-8 pt-6 border-t">
                  <button
                    onClick={() => {
                      if (editingChart) {
                        cancelEdit()
                      } else {
                        setShowCreateChart(false)
                        resetForm()
                      }
                    }}
                    className="px-4 py-2 text-gray-600 hover:text-gray-800 transition-colors"
                  >
                    Cancel
                  </button>
                  <button
                    onClick={editingChart ? handleUpdateChart : handleCreateChart}
                    disabled={!chartForm.chart_name.trim() || !chartForm.x_axis_column || (!selectedDataSource && !editingChart) || saving}
                    className="bg-blue-600 hover:bg-blue-700 disabled:bg-blue-300 text-white px-6 py-2 rounded-lg flex items-center gap-2 transition-colors"
                  >
                    <Save size={18} />
                    {saving ? 'Saving...' : editingChart ? 'Update Chart' : 'Create Chart'}
                  </button>
                </div>
              </div>
            </div>
          </div>
        )}

        {/* AI Chat Assistant */}
        <ChatBot 
          availableChartIds={charts.map(chart => chart.id)}
          currentChartId={charts.length > 0 ? charts[0].id : undefined}
          context={{
            page: 'charts',
            total_charts: charts.length
          }}
        />
      </div>
    </DashboardLayout>
  )
}<|MERGE_RESOLUTION|>--- conflicted
+++ resolved
@@ -6,11 +6,8 @@
 import { useAuth } from '@/contexts/AuthContext'
 import DashboardLayout from '@/components/DashboardLayout'
 import ChartRenderer from '@/components/ChartRenderer'
-<<<<<<< HEAD
 import ChatBot from '@/components/chat/ChatBot'
-=======
 import { getApiUrl, API_ENDPOINTS } from '@/lib/config'
->>>>>>> 1d401182
 
 interface ChartDisplayProps {
   chartId: number
